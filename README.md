--- conflicted
+++ resolved
@@ -17,7 +17,6 @@
 
 ## 🛠️ Hardware Requirements
 
-<<<<<<< HEAD
 ### Components List
 - **ESP32 Development Board** (ESP32-D0WD-V3 recommended)
 - **3x NPN Transistors** (2N2222 or BC547)
@@ -114,15 +113,6 @@
 - 1x 12V Relay Module
 - 2x 5V Relay Modules  
 - Access to car's central locking wiring
-=======
-- **ESP32 Board** 
-- **Transistors** for key fob signal control
-- **LED** for status indication
-- **Connections:**
-  - Pin 23: Key power control (transistor base)
-  - Pin 19: Lock signal (transistor base)
-  - Pin 18: Unlock signal (transistor base)
->>>>>>> f4b405ac
 
 ## 🚀 How It Works
 
@@ -158,8 +148,8 @@
 
 ### Setup
 ```bash
-git clone https://github.com/yourusername/esp32-keyless-system
-cd esp32-keyless-system
+git clone https://github.com/crazyhoesl/ESPKeylessCar
+cd ESPKeylessCar
 pio run --target upload
 pio device monitor
 ```
@@ -314,6 +304,7 @@
 ## 📞 Support
 
 - **Issues**: [GitHub Issues](https://github.com/crazyhoesl/ESPKeylessCar/issues)
+- **Discussions**: [GitHub Discussions](https://github.com/crazyhoesl/ESPKeylessCar/discussions)
 - **Documentation**: [Wiki](https://github.com/crazyhoesl/ESPKeylessCar/wiki)
 
 ---
